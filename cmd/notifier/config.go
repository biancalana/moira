package main

import (
	"time"

	"github.com/gosexy/to"

	"github.com/moira-alert/moira"
	"github.com/moira-alert/moira/cmd"
	"github.com/moira-alert/moira/notifier"
	"github.com/moira-alert/moira/notifier/selfstate"
	"fmt"
)

type config struct {
	Redis    cmd.RedisConfig    `yaml:"redis"`
	Graphite cmd.GraphiteConfig `yaml:"graphite"`
	Logger   cmd.LoggerConfig   `yaml:"log"`
	Notifier notifierConfig     `yaml:"notifier"`
	Pprof    cmd.ProfilerConfig `yaml:"pprof"`
}

type notifierConfig struct {
<<<<<<< HEAD
	SenderTimeout    string              `yaml:"sender_timeout"`
	ResendingTimeout string              `yaml:"resending_timeout"`
	Senders          []map[string]string `yaml:"senders"`
	SelfState        selfStateConfig     `yaml:"moira_selfstate"`
	FrontURI         string              `yaml:"front_uri"`
	Timezone         string              `yaml:"timezone"`
	DateTimeFormat   string              `yaml:"date_time_format"`
=======
	SenderTimeout    string              `yaml:"sender_timeout"`    // Soft timeout to start retrying to send notification after single failed attempt
	ResendingTimeout string              `yaml:"resending_timeout"` // Hard timeout to stop retrying to send notification after multiple failed attempts
	Senders          []map[string]string `yaml:"senders"`           // Senders configuration section. See https://moira.readthedocs.io/en/latest/installation/configuration.html for more explanation
	SelfState        selfStateConfig     `yaml:"moira_selfstate"`   // Self state monitor configuration section. Note: No inner subscriptions is required. It's own notification mechanism will be used.
	FrontURI         string              `yaml:"front_uri"`         // Web-UI uri prefix for trigger links in notifications. For example: with 'http://localhost' every notification will contain link like 'http://localhost/trigger/triggerId'
	Timezone         string              `yaml:"timezone"`          // Timezone to use to convert ticks. Default is UTC. See https://golang.org/pkg/time/#LoadLocation for more details.
>>>>>>> 10136843
}

type selfStateConfig struct {
	Enabled                 bool                `yaml:"enabled"`                    // If true, Self state monitor will be enabled.
	RedisDisconnectDelay    string              `yaml:"redis_disconect_delay"`      // Max Redis disconnect delay to send alert when reached
	LastMetricReceivedDelay string              `yaml:"last_metric_received_delay"` // Max Filter metrics receive delay to send alert when reached
	LastCheckDelay          string              `yaml:"last_check_delay"`           // Max Checker checks perform delay to send alert when reached
	Contacts                []map[string]string `yaml:"contacts"`                   // Contact list for Self state monitor alerts
	NoticeInterval          string              `yaml:"notice_interval"`            // Self state monitor alerting interval
}

func getDefault() config {
	return config{
		Redis: cmd.RedisConfig{
			Host: "localhost",
			Port: "6379",
			DBID: 0,
		},
		Graphite: cmd.GraphiteConfig{
			URI:      "localhost:2003",
			Prefix:   "DevOps.Moira",
			Interval: "60s",
		},
		Logger: cmd.LoggerConfig{
			LogFile:  "stdout",
			LogLevel: "info",
		},
		Notifier: notifierConfig{
			SenderTimeout:    "10s",
			ResendingTimeout: "1:00",
			SelfState: selfStateConfig{
				Enabled:                 false,
				RedisDisconnectDelay:    "30s",
				LastMetricReceivedDelay: "60s",
				LastCheckDelay:          "60s",
				NoticeInterval:          "300s",
			},
			FrontURI: "http://localhost",
			Timezone: "UTC",
			DateTimeFormat: "15:04 02.01.2006",
		},
		Pprof: cmd.ProfilerConfig{
			Listen: "",
		},
	}
}

func (config *notifierConfig) getSettings(logger moira.Logger) notifier.Config {
	location, err := time.LoadLocation(config.Timezone)
	if err != nil {
		logger.Warningf("Timezone '%s' load failed: %s. Use UTC.", config.Timezone, err.Error())
		location, _ = time.LoadLocation("UTC")
	} else {
		logger.Infof("Timezone '%s' loaded.", config.Timezone)
	}

	format := "15:04 02.01.2006"
	if err := checkDateTimeFormat(config.DateTimeFormat); err != nil {
		logger.Warningf("%v. Current time format: %v", err.Error(), time.Now().Format(format))
	} else {
		format = config.DateTimeFormat
		logger.Infof("Format '%v' parsed successfully. Current time format: %v", format, time.Now().Format(format))
	}


	return notifier.Config{
		SendingTimeout:   to.Duration(config.SenderTimeout),
		ResendingTimeout: to.Duration(config.ResendingTimeout),
		Senders:          config.Senders,
		FrontURL:         config.FrontURI,
		Location:         location,
		DateTimeFormat:   format,
	}
}

func checkDateTimeFormat(format string) error {
	fallbackTime := time.Date(0,1,1,0,0,0,0, time.UTC)
	parsedTime, err := time.Parse(format, time.Now().Format(format))
	if err != nil || parsedTime == fallbackTime {
		return fmt.Errorf("could not parse date time format '%v', result: '%v', error: '%v'", format, parsedTime, err)
	}
	return nil
}

func (config *selfStateConfig) getSettings() selfstate.Config {
	return selfstate.Config{
		Enabled:                        config.Enabled,
		RedisDisconnectDelaySeconds:    int64(to.Duration(config.RedisDisconnectDelay).Seconds()),
		LastMetricReceivedDelaySeconds: int64(to.Duration(config.LastMetricReceivedDelay).Seconds()),
		LastCheckDelaySeconds:          int64(to.Duration(config.LastCheckDelay).Seconds()),
		Contacts:                       config.Contacts,
		NoticeIntervalSeconds:          int64(to.Duration(config.NoticeInterval).Seconds()),
	}
}<|MERGE_RESOLUTION|>--- conflicted
+++ resolved
@@ -1,6 +1,7 @@
 package main
 
 import (
+	"fmt"
 	"time"
 
 	"github.com/gosexy/to"
@@ -9,7 +10,6 @@
 	"github.com/moira-alert/moira/cmd"
 	"github.com/moira-alert/moira/notifier"
 	"github.com/moira-alert/moira/notifier/selfstate"
-	"fmt"
 )
 
 type config struct {
@@ -21,22 +21,13 @@
 }
 
 type notifierConfig struct {
-<<<<<<< HEAD
-	SenderTimeout    string              `yaml:"sender_timeout"`
-	ResendingTimeout string              `yaml:"resending_timeout"`
-	Senders          []map[string]string `yaml:"senders"`
-	SelfState        selfStateConfig     `yaml:"moira_selfstate"`
-	FrontURI         string              `yaml:"front_uri"`
-	Timezone         string              `yaml:"timezone"`
-	DateTimeFormat   string              `yaml:"date_time_format"`
-=======
 	SenderTimeout    string              `yaml:"sender_timeout"`    // Soft timeout to start retrying to send notification after single failed attempt
 	ResendingTimeout string              `yaml:"resending_timeout"` // Hard timeout to stop retrying to send notification after multiple failed attempts
 	Senders          []map[string]string `yaml:"senders"`           // Senders configuration section. See https://moira.readthedocs.io/en/latest/installation/configuration.html for more explanation
 	SelfState        selfStateConfig     `yaml:"moira_selfstate"`   // Self state monitor configuration section. Note: No inner subscriptions is required. It's own notification mechanism will be used.
 	FrontURI         string              `yaml:"front_uri"`         // Web-UI uri prefix for trigger links in notifications. For example: with 'http://localhost' every notification will contain link like 'http://localhost/trigger/triggerId'
 	Timezone         string              `yaml:"timezone"`          // Timezone to use to convert ticks. Default is UTC. See https://golang.org/pkg/time/#LoadLocation for more details.
->>>>>>> 10136843
+	DateTimeFormat   string              `yaml:"date_time_format"`
 }
 
 type selfStateConfig struct {
@@ -76,7 +67,6 @@
 			},
 			FrontURI: "http://localhost",
 			Timezone: "UTC",
-			DateTimeFormat: "15:04 02.01.2006",
 		},
 		Pprof: cmd.ProfilerConfig{
 			Listen: "",
@@ -101,7 +91,6 @@
 		logger.Infof("Format '%v' parsed successfully. Current time format: %v", format, time.Now().Format(format))
 	}
 
-
 	return notifier.Config{
 		SendingTimeout:   to.Duration(config.SenderTimeout),
 		ResendingTimeout: to.Duration(config.ResendingTimeout),
@@ -113,7 +102,7 @@
 }
 
 func checkDateTimeFormat(format string) error {
-	fallbackTime := time.Date(0,1,1,0,0,0,0, time.UTC)
+	fallbackTime := time.Date(0, 1, 1, 0, 0, 0, 0, time.UTC)
 	parsedTime, err := time.Parse(format, time.Now().Format(format))
 	if err != nil || parsedTime == fallbackTime {
 		return fmt.Errorf("could not parse date time format '%v', result: '%v', error: '%v'", format, parsedTime, err)
