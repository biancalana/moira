--- conflicted
+++ resolved
@@ -18,14 +18,6 @@
 }
 
 type checkerConfig struct {
-<<<<<<< HEAD
-	NoDataCheckInterval     string `yaml:"nodata_check_interval"`      // Period for every trigger to perform forced check on
-	StopCheckingInterval    string `yaml:"stop_checking_interval"`     // Period for every trigger to cancel forced check (earlier than 'NoDataCheckInterval') if no metrics were received
-	CheckInterval           string `yaml:"check_interval"`             // Min period to perform triggers re-check. Note: Reducing of this value leads to increasing of CPU and memory usage values
-	MetricsTTL              string `yaml:"metrics_ttl"`                // Time interval to store metrics. Note: Increasing of this value leads to increasing of Redis memory consumption value
-	MaxParallelChecks       int    `yaml:"max_parallel_checks"`        // Max concurrent checkers to run. Equals to the number of processor cores found on Moira host by default or when variable is defined as 0.
-	MaxParallelRemoteChecks int    `yaml:"max_parallel_remote_checks"` // Max concurrent remote checkers to run. Equals to the number of processor cores found on Moira host by default or when variable is defined as 0.
-=======
 	// Period for every trigger to perform forced check on
 	NoDataCheckInterval string `yaml:"nodata_check_interval"`
 	// Period for every trigger to cancel forced check (earlier than 'NoDataCheckInterval') if no metrics were received
@@ -36,7 +28,8 @@
 	MetricsTTL string `yaml:"metrics_ttl"`
 	// Max concurrent checkers to run. Equals to the number of processor cores found on Moira host by default or when variable is defined as 0.
 	MaxParallelChecks int `yaml:"max_parallel_checks"`
->>>>>>> 9edb9494
+	// Max concurrent remote checkers to run. Equals to the number of processor cores found on Moira host by default or when variable is defined as 0.
+	MaxParallelRemoteChecks int `yaml:"max_parallel_remote_checks"`
 }
 
 func (config *checkerConfig) getSettings() *checker.Config {
